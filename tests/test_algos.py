import numpy as np
import os
<<<<<<< HEAD
from rail.fileIO import iter_chunk_hdf5_data, load_training_data
=======
import pytest
from rail.estimation.utils import iter_chunk_hdf5_data
>>>>>>> a894174b
from rail.estimation.algos import randomPZ, sklearn_nn, flexzboost, trainZ


test_base_yaml = './tests/test.yaml'


def one_algo(single_estimator, single_input):
    """
    A basic test of running an estimator subclass
    Run inform, write temporary trained model to
    'tempmodelfile.tmp', run photo-z algorithm.
    Then, load temp modelfile and re-run, return
    both datasets.
    """

    pz = single_estimator(test_base_yaml, single_input)
    trainfile = pz.trainfile
    train_fmt = trainfile.split(".")[-1]
    training_data = load_training_data(trainfile, train_fmt,
                                       pz.groupname)
    pz.inform_dict = single_input['run_params']['inform_options']
    pz.inform(training_data)
    # set chunk size to pz.num_rows to ensure all run in one chunk
    for _, end, data in iter_chunk_hdf5_data(pz.testfile, pz.num_rows,
                                             pz.hdf5_groupname):
        pz_dict = pz.estimate(data)
    assert end == pz.num_rows
    xinputs = single_input['run_params']
    assert len(pz.zgrid) == np.int32(xinputs['nzbins'])

    pz.load_pretrained_model()
    for _, end, data in iter_chunk_hdf5_data(pz.testfile, pz.num_rows,
                                             pz.hdf5_groupname):
        rerun_pz_dict = pz.estimate(data)
    return pz_dict, rerun_pz_dict


def test_random_pz():
    config_dict = {'run_params': {'rand_width': 0.025, 'rand_zmin': 0.0,
                                  'rand_zmax': 3.0, 'nzbins': 301,
                                  'inform_options': {'save_train': True,
                                                     'modelfile': 'model.tmp'}
                                  }}
    zb_expected = np.array([1.969, 2.865, 2.913, 0.293, 0.722, 2.606, 1.642,
                            2.157, 2.777, 1.851])
    pz_algo = randomPZ.randomPZ
    pz_dict, rerun_pz_dict = one_algo(pz_algo, config_dict)
    assert np.isclose(pz_dict['zmode'], zb_expected).all()
    # assert np.isclose(pz_dict['zmode'], rerun_pz_dict['zmode']).all()
    # we skip this assert since the random number generator will return
    # different results the second run!


def test_simple_nn():
    config_dict = {'run_params': {'width': 0.025, 'zmin': 0.0, 'zmax': 3.0,
                                  'nzbins': 301,
                                  'inform_options': {'save_train': True,
                                                     'modelfile': 'model.tmp'}
                                  }}
    zb_expected = np.array([0.133, 0.123, 0.085, 0.145, 0.123, 0.155, 0.136,
                            0.157, 0.128, 0.13])
    pz_algo = sklearn_nn.simpleNN
    pz_dict, rerun_pz_dict = one_algo(pz_algo, config_dict)
    assert np.isclose(pz_dict['zmode'], zb_expected).all()
    assert np.isclose(pz_dict['zmode'], rerun_pz_dict['zmode']).all()
    os.remove('model.tmp')


def test_flexzboost():
    config_dict = {'run_params': {'zmin': 0.0, 'zmax': 3.0, 'nzbins': 301,
                                  'trainfrac': 0.75, 'bumpmin': 0.02,
                                  'bumpmax': 0.35, 'nbump': 3,
                                  'sharpmin': 0.7, 'sharpmax': 2.1,
                                  'nsharp': 3, 'max_basis': 35,
                                  'basis_system': 'cosine',
                                  'regression_params': {'max_depth': 8,
                                                        'objective':
                                                            'reg:squarederror'},
                                  'inform_options': {'save_train': True,
                                                     'modelfile': 'model.tmp'}
                                  }}
    zb_expected = np.array([0.13, 0.13, 0.13, 0.12, 0.12, 0.13, 0.12, 0.13,
                            0.12, 0.12])
    pz_algo = flexzboost.FZBoost
    pz_dict, rerun_pz_dict = one_algo(pz_algo, config_dict)
    assert np.isclose(pz_dict['zmode'], zb_expected).all()
    assert np.isclose(pz_dict['zmode'], rerun_pz_dict['zmode']).all()
    os.remove('model.tmp')


def test_train_pz():
    config_dict = {'run_params': {'zmin': 0.0,
                                  'zmax': 3.0, 'nzbins': 301,
                                  'inform_options': {'save_train': True,
                                                     'modelfile': 'model.tmp'}
                                  }}
    zb_expected = np.repeat(0.1445183, 10)
    pdf_expected = np.zeros(shape=(301, ))
    pdf_expected[10:16] = [7, 23, 8, 23, 26, 13]
    pz_algo = trainZ.trainZ
    pz_dict, rerun_pz_dict = one_algo(pz_algo, config_dict)
    print(pz_dict['zmode'])
    assert np.isclose(pz_dict['zmode'], zb_expected).all()
    assert np.isclose(pz_dict['zmode'], rerun_pz_dict['zmode']).all()


def test_missing_modelfile_keyword():
    config_dict = {'run_params': {'zmin': 0.0, 'zmax': 3.0, 'nzbins': 301,
                                  'trainfrac': 0.75, 'bumpmin': 0.02,
                                  'bumpmax': 0.35, 'nbump': 3,
                                  'sharpmin': 0.7, 'sharpmax': 2.1,
                                  'nsharp': 3, 'max_basis': 35,
                                  'basis_system': 'cosine',
                                  'regression_params': {'max_depth': 8,
                                                        'objective':
                                                        'reg:squarederror'},
                                  'inform_options': {'load_train': True}
                                  }}
    pz_algo = flexzboost.FZBoost
    pz = pz_algo(test_base_yaml, config_dict)
    with pytest.raises(KeyError):
        pz.load_pretrained_model()


def test_wrong_modelfile_keyword():
    config_dict = {'run_params': {'zmin': 0.0, 'zmax': 3.0, 'nzbins': 301,
                                  'trainfrac': 0.75, 'bumpmin': 0.02,
                                  'bumpmax': 0.35, 'nbump': 3,
                                  'sharpmin': 0.7, 'sharpmax': 2.1,
                                  'nsharp': 3, 'max_basis': 35,
                                  'basis_system': 'cosine',
                                  'regression_params': {'max_depth': 8,
                                                        'objective':
                                                        'reg:squarederror'},
                                  'inform_options': {'save_train': True,
                                                     'modelfile': 'nonexist.pkl'}
                                  }}
    pz_algo = flexzboost.FZBoost
    pz = pz_algo(test_base_yaml, config_dict)
    with pytest.raises(FileNotFoundError):
        pz.load_pretrained_model()<|MERGE_RESOLUTION|>--- conflicted
+++ resolved
@@ -1,11 +1,7 @@
 import numpy as np
 import os
-<<<<<<< HEAD
 from rail.fileIO import iter_chunk_hdf5_data, load_training_data
-=======
 import pytest
-from rail.estimation.utils import iter_chunk_hdf5_data
->>>>>>> a894174b
 from rail.estimation.algos import randomPZ, sklearn_nn, flexzboost, trainZ
 
 
